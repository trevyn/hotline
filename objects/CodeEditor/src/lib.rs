--- conflicted
+++ resolved
@@ -11,13 +11,11 @@
         highlight: Option<HighlightLens>,
         text_renderer: Option<TextRenderer>,
         #[setter]
-<<<<<<< HEAD
         #[default((255, 255, 255, 255))]
         text_color: (u8, u8, u8, u8),
-=======
+        #[setter]
         #[default(0.0)]
         scroll_offset: f64,
->>>>>>> 7ce9052c
     }
 
     impl CodeEditor {
