--- conflicted
+++ resolved
@@ -10,11 +10,8 @@
         focused: bool,
         highlight: Option<HighlightLens>,
         text_renderer: Option<TextRenderer>,
-<<<<<<< HEAD
         cursor: usize,
         selection: Option<(usize, usize)>,
-=======
->>>>>>> 1525c415
         #[setter]
         #[default((255, 255, 255, 255))]
         text_color: (u8, u8, u8, u8),
@@ -39,11 +36,8 @@
                 tr.set_color(self.text_color);
                 self.text_renderer = Some(tr);
             }
-<<<<<<< HEAD
             self.cursor = self.text.chars().count();
             self.selection = None;
-=======
->>>>>>> 1525c415
         }
 
         pub fn update_text_color(&mut self, color: (u8, u8, u8, u8)) {
@@ -250,7 +244,6 @@
                 ::hotline::set_library_registry(registry);
             }
 
-<<<<<<< HEAD
             let line_height = self.line_height();
             let (x, y, w, h) = match self.rect.clone() {
                 Some(mut r) => r.bounds(),
@@ -319,25 +312,6 @@
                                     }
                                 }
                             }
-=======
-            if let Some(ref mut rect) = self.rect {
-                let (x, y, w, h) = rect.bounds();
-                let scroll_bar_width = 8.0;
-                let x_start = x.max(0.0) as u32;
-                let y_start = y.max(0.0) as u32;
-                let x_end = (x + w - scroll_bar_width).min(buffer_width as f64) as u32;
-                let y_end = (y + h).min(buffer_height as f64) as u32;
-
-                // Draw background
-                for py in y_start..y_end {
-                    for px in x_start..x_end {
-                        let offset = (py * (pitch as u32) + px * 4) as usize;
-                        if offset + 3 < buffer.len() {
-                            buffer[offset] = 40;
-                            buffer[offset + 1] = 40;
-                            buffer[offset + 2] = 40;
-                            buffer[offset + 3] = 255;
->>>>>>> 1525c415
                         }
                     }
                     char_index += len + 1;
@@ -345,7 +319,6 @@
                 }
             }
 
-<<<<<<< HEAD
             let mut cursor_y = y + 10.0 - self.scroll_offset;
 
             if let Some(ref mut tr) = self.text_renderer {
@@ -381,22 +354,6 @@
                             buffer[offset + 2] = 200;
                             buffer[offset + 3] = 255;
                         }
-=======
-                let line_height = 14.0;
-
-                let mut cursor_y = y + 10.0 - self.scroll_offset;
-
-                if let Some(ref mut tr) = self.text_renderer {
-                    tr.set_color(self.text_color);
-                    for line in self.text.split('\n') {
-                        if cursor_y + line_height >= y && cursor_y <= y + h {
-                            tr.set_text(line.to_string());
-                            tr.set_x(x + 10.0);
-                            tr.set_y(cursor_y);
-                            tr.render(buffer, buffer_width, buffer_height, pitch);
-                        }
-                        cursor_y += line_height;
->>>>>>> 1525c415
                     }
                 }
             }
@@ -422,38 +379,10 @@
                 }
             }
 
-<<<<<<< HEAD
             if self.focused {
                 if let Some(ref mut hl) = self.highlight {
                     if let Some(rect) = self.rect.as_ref() {
                         *hl = hl.clone().with_target(rect);
-=======
-                let total_height = self.text.lines().count() as f64 * line_height;
-                if total_height > h {
-                    let bar_height = (h / total_height) * h;
-                    let bar_y = y + (self.scroll_offset / total_height) * h;
-                    let bar_x_start = (x + w - scroll_bar_width).max(0.0) as u32;
-                    let bar_x_end = (x + w).min(buffer_width as f64) as u32;
-                    let bar_y_start = bar_y.max(0.0) as u32;
-                    let bar_y_end = (bar_y + bar_height).min(buffer_height as f64).min(y + h) as u32;
-
-                    for py in bar_y_start..bar_y_end {
-                        for px in bar_x_start..bar_x_end {
-                            let offset = (py * (pitch as u32) + px * 4) as usize;
-                            if offset + 3 < buffer.len() {
-                                buffer[offset] = 80;
-                                buffer[offset + 1] = 80;
-                                buffer[offset + 2] = 80;
-                                buffer[offset + 3] = 255;
-                            }
-                        }
-                    }
-                }
-
-                if self.focused {
-                    if let Some(ref mut hl) = self.highlight {
-                        *hl = hl.clone().with_target(&*rect);
->>>>>>> 1525c415
                         hl.render(buffer, buffer_width, buffer_height, pitch);
                     }
                 }
