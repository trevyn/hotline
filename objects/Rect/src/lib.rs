--- conflicted
+++ resolved
@@ -48,7 +48,6 @@
             self.y += dy;
         }
 
-<<<<<<< HEAD
         pub fn set_rotation(&mut self, angle: f64) {
             self.rotation = angle;
         }
@@ -72,13 +71,13 @@
                 (cx + rx, cy + ry)
             };
             [rot(-hw, -hh), rot(hw, -hh), rot(hw, hh), rot(-hw, hh)]
-=======
+        }
+
         pub fn resize(&mut self, x: f64, y: f64, width: f64, height: f64) {
             self.x = x;
             self.y = y;
             self.width = width;
             self.height = height;
->>>>>>> f8e06d4c
         }
 
         pub fn render(&mut self, buffer: &mut [u8], buffer_width: i64, buffer_height: i64, pitch: i64) {
