use hotline::HotlineObject;
use sdl3::event::Event;
use sdl3::keyboard::Keycode;
use sdl3::mouse::MouseButton;
use sdl3::pixels::{Color, PixelFormat};
use std::convert::TryFrom;

use std::time::{Duration, Instant};

#[cfg(target_os = "linux")]
use png::{BitDepth, ColorType, Encoder};
#[cfg(target_os = "linux")]
use std::fs::File;
#[cfg(target_os = "linux")]
use std::io::BufWriter;

hotline::object!({
    pub struct Application {
        window_manager: Option<WindowManager>,
        code_editor: Option<CodeEditor>,
        color_wheel: Option<ColorWheel>,
        gpu_renderer: Option<GPURenderer>,
        gpu_atlases: Vec<AtlasData>,
        gpu_commands: Vec<RenderCommand>,
        fps_counter: Option<TextRenderer>,
        autonomy_checkbox: Option<Checkbox>,
        render_time_checkbox: Option<Checkbox>,
        frame_times: std::collections::VecDeque<std::time::Instant>,
        last_fps_update: Option<std::time::Instant>,
        current_fps: f64,
        mouse_x: f64,
        mouse_y: f64,
        #[default(1)]
        pixel_multiple: u32,
        width: u32,
        height: u32,
        zoom_display: Option<TextRenderer>,
        zoom_display_until: Option<std::time::Instant>,
    }

    impl Application {
        pub fn initialize(&mut self) -> Result<(), String> {
            // Set up thread-local registry for proxy object creation
            // The runtime should have already loaded all libraries
            if let Some(registry) = self.get_registry() {
                hotline::set_library_registry(registry);
            } else {
                return Err("Application registry not available during initialize".into());
            }

            // Create GPU renderer
            self.gpu_renderer = Some(GPURenderer::new());

            // Create window manager
            self.window_manager = Some(WindowManager::new());
            if let Some(ref mut wm) = self.window_manager {
                wm.initialize();

                // Set up GPU rendering
                if let Some(ref mut gpu) = self.gpu_renderer {
                    wm.setup_gpu_rendering(gpu);
                }
            }

            // Create code editor
            self.code_editor = Some(CodeEditor::new());
            if let Some(ref mut editor) = self.code_editor {
                let _ = editor.open("objects/Rect/src/lib.rs");

                // Create rect for editor
                let editor_rect = Rect::new();
                let mut editor_rect_ref = editor_rect.clone();
                editor_rect_ref.initialize(400.0, 50.0, 380.0, 500.0);

                if let Some(ref mut wm) = self.window_manager {
                    wm.add_rect(editor_rect.clone());
                }
                editor.set_rect(editor_rect);
            }

            // Create color wheel
            self.color_wheel = Some(ColorWheel::new());
            if let Some(ref mut wheel) = self.color_wheel {
                let rect = Rect::new();
                let mut r_ref = rect.clone();
                r_ref.initialize(50.0, 400.0, 120.0, 120.0);
                wheel.set_rect(rect);
            }

            // Create autonomy checkbox
            self.autonomy_checkbox = Some(Checkbox::new());
            if let Some(ref mut cb) = self.autonomy_checkbox {
                let rect = Rect::new();
                let mut r_ref = rect.clone();
                r_ref.initialize(20.0, 60.0, 20.0, 20.0);
                cb.set_rect(rect);
                cb.set_label("Autonomy".to_string());
            }

            // Create render time checkbox
            self.render_time_checkbox = Some(Checkbox::new());
            if let Some(ref mut cb) = self.render_time_checkbox {
                let rect = Rect::new();
                let mut r_ref = rect.clone();
                r_ref.initialize(20.0, 90.0, 20.0, 20.0);
                cb.set_rect(rect);
                cb.set_label("Render Times".to_string());
            }

            // Create FPS counter
            self.fps_counter = Some(TextRenderer::new());
            if let Some(ref mut fps) = self.fps_counter {
                fps.set_x(10.0);
                fps.set_y(10.0);
                fps.set_color((0, 255, 0, 255)); // Green color (BGRA)
                fps.set_text("FPS: 0".to_string());
            }

            // Zoom display text
            self.zoom_display = Some(TextRenderer::new());
            if let Some(ref mut zoom) = self.zoom_display {
                zoom.set_x(10.0);
                zoom.set_y(30.0);
                zoom.set_color((255, 255, 255, 255));
                zoom.set_text("1x".to_string());
            }

            // Initialize FPS tracking
            self.frame_times = std::collections::VecDeque::with_capacity(120);
            self.last_fps_update = Some(std::time::Instant::now());
            self.current_fps = 0.0;

            Ok(())
        }

        pub fn run(&mut self) -> Result<(), String> {
            let sdl_context = sdl3::init().map_err(|e| e.to_string())?;
            let video_subsystem = sdl_context.video().map_err(|e| e.to_string())?;

            let display = video_subsystem.get_primary_display().map_err(|e| e.to_string())?;
            let usable_bounds = display.get_usable_bounds().map_err(|e| e.to_string())?;
            let win_w = (usable_bounds.width() as f32 * 0.9) as u32;
            let win_h = (usable_bounds.height() as f32 * 0.9) as u32;

            let window = video_subsystem
                .window("hotline - direct calls", win_w, win_h)
                .position_centered()
                .high_pixel_density()
                .resizable()
                .build()
                .map_err(|e| e.to_string())?;

            let mut canvas = sdl3::render::create_renderer(window, None).map_err(|e| e.to_string())?;
            let texture_creator = canvas.texture_creator();
            let mut event_pump = sdl_context.event_pump().map_err(|e| e.to_string())?;
            video_subsystem.text_input().start(canvas.window());

            let (dw, dh) = canvas.output_size().map_err(|e| e.to_string())?;
            self.width = dw;
            self.height = dh;

            let mut texture = texture_creator
                .create_texture_streaming(
                    PixelFormat::try_from(sdl3::sys::everything::SDL_PIXELFORMAT_ARGB8888).unwrap(),
                    self.width / self.pixel_multiple,
                    self.height / self.pixel_multiple,
                )
                .map_err(|e| e.to_string())?;
            texture.set_scale_mode(sdl3::render::ScaleMode::Nearest);

            #[cfg(target_os = "linux")]
            {
                self.run_linux_test(&mut texture)?;
                return Ok(());
            }

            #[cfg_attr(target_os = "linux", allow(unreachable_code))]
            'running: loop {
                // Track frame time
                let now = std::time::Instant::now();
                self.frame_times.push_back(now);

                // Remove old frame times (keep last 2 seconds)
                while let Some(front) = self.frame_times.front() {
                    if now.duration_since(*front).as_secs_f64() > 2.0 {
                        self.frame_times.pop_front();
                    } else {
                        break;
                    }
                }

                // Update FPS every 100ms
                if let Some(last_update) = self.last_fps_update {
                    if now.duration_since(last_update).as_millis() >= 100 {
                        if self.frame_times.len() > 1 {
                            let duration = now.duration_since(*self.frame_times.front().unwrap()).as_secs_f64();
                            self.current_fps = (self.frame_times.len() - 1) as f64 / duration;

                            if let Some(ref mut fps) = self.fps_counter {
                                fps.set_text(format!("FPS: {:.1}", self.current_fps));
                            }
                        }
                        self.last_fps_update = Some(now);
                    }
                }

                canvas.set_draw_color(Color::RGB(0, 0, 0));
                canvas.clear();

                // Handle events
                for event in event_pump.poll_iter() {
                    match event {
                        Event::Quit { .. } | Event::KeyDown { keycode: Some(Keycode::Escape), .. } => {
                            break 'running;
                        }
                        Event::Window { win_event: sdl3::event::WindowEvent::Resized(_, _), .. }
                        | Event::Window { win_event: sdl3::event::WindowEvent::PixelSizeChanged(_, _), .. } => {
                            let (dw, dh) = canvas.window().size_in_pixels();
                            self.width = dw;
                            self.height = dh;
                            texture = texture_creator
                                .create_texture_streaming(
                                    PixelFormat::try_from(sdl3::sys::everything::SDL_PIXELFORMAT_ARGB8888).unwrap(),
                                    self.width / self.pixel_multiple,
                                    self.height / self.pixel_multiple,
                                )
                                .map_err(|e| e.to_string())?;
                            texture.set_scale_mode(sdl3::render::ScaleMode::Nearest);
                        }
                        Event::MouseButtonDown { mouse_btn: MouseButton::Left, x, y, .. } => {
                            let (win_w, win_h) = canvas.window().size();
                            let scale_x = self.width as f64 / win_w as f64;
                            let scale_y = self.height as f64 / win_h as f64;
                            let adj_x = x as f64 * scale_x / self.pixel_multiple as f64;
                            let adj_y = y as f64 * scale_y / self.pixel_multiple as f64;

<<<<<<< HEAD
=======
                            if let Some(ref mut wm) = self.window_manager {
                                wm.handle_mouse_down(adj_x, adj_y);
                                let hits = wm.inspect_click(adj_x, adj_y);
                                if hits.is_empty() {
                                    if wm.is_resizing() {
                                        if let Some(items) = wm.selected_info_lines() {
                                            wm.open_inspector(items);
                                        }
                                    } else {
                                        wm.close_inspector();
                                    }
                                } else {
                                    wm.open_inspector(hits);
                                }
                            }
>>>>>>> f19fbdad
                            self.mouse_x = x as f64;
                            self.mouse_y = y as f64;
                            let mut consumed = false;
                            if let Some(ref mut editor) = self.code_editor {
                                consumed = editor.handle_mouse_down(adj_x, adj_y);
                            }
                            if !consumed {
                                if let Some(ref mut wm) = self.window_manager {
                                    wm.handle_mouse_down(adj_x, adj_y);
                                    let hits = wm.inspect_click(adj_x, adj_y);
                                    if hits.is_empty() {
                                        wm.close_inspector();
                                    } else {
                                        wm.open_inspector(hits);
                                    }
                                }
                            }
                            if let Some(ref mut wheel) = self.color_wheel {
                                if let Some(color) = wheel.handle_mouse_down(adj_x, adj_y) {
                                    if let Some(ref mut editor) = self.code_editor {
                                        editor.update_text_color(color);
                                    }
                                }
                            }
                            if let Some(ref mut cb) = self.autonomy_checkbox {
                                cb.handle_mouse_down(adj_x, adj_y);
                            }
                            if let Some(ref mut cb) = self.render_time_checkbox {
                                cb.handle_mouse_down(adj_x, adj_y);
                            }
                        }
                        Event::MouseButtonDown { mouse_btn: MouseButton::Right, x, y, .. } => {
                            let (win_w, win_h) = canvas.window().size();
                            let scale_x = self.width as f64 / win_w as f64;
                            let scale_y = self.height as f64 / win_h as f64;
                            let adj_x = x as f64 * scale_x / self.pixel_multiple as f64;
                            let adj_y = y as f64 * scale_y / self.pixel_multiple as f64;

                            let mut consumed = false;
                            if let Some(ref mut editor) = self.code_editor {
                                if editor.contains_point(adj_x, adj_y) {
                                    let _ = editor.open_file_menu(adj_x, adj_y);
                                    consumed = true;
                                }
                            }

                            if !consumed {
                                if let Some(ref mut wm) = self.window_manager {
                                    wm.handle_right_click(adj_x, adj_y);
                                }
                            }
                            self.mouse_x = x as f64;
                            self.mouse_y = y as f64;
                        }
                        Event::MouseButtonUp { mouse_btn: MouseButton::Left, x, y, .. } => {
                            let (win_w, win_h) = canvas.window().size();
                            let scale_x = self.width as f64 / win_w as f64;
                            let scale_y = self.height as f64 / win_h as f64;
                            let adj_x = x as f64 * scale_x / self.pixel_multiple as f64;
                            let adj_y = y as f64 * scale_y / self.pixel_multiple as f64;

                            if let Some(ref mut wm) = self.window_manager {
                                wm.handle_mouse_up(adj_x, adj_y);
                            }
                            if let Some(ref mut wheel) = self.color_wheel {
                                wheel.handle_mouse_up();
                            }
                            if let Some(ref mut editor) = self.code_editor {
                                editor.handle_mouse_up();
                            }
                            self.mouse_x = x as f64;
                            self.mouse_y = y as f64;
                        }
                        Event::MouseMotion { x, y, .. } => {
                            let (win_w, win_h) = canvas.window().size();
                            let scale_x = self.width as f64 / win_w as f64;
                            let scale_y = self.height as f64 / win_h as f64;
                            let adj_x = x as f64 * scale_x / self.pixel_multiple as f64;
                            let adj_y = y as f64 * scale_y / self.pixel_multiple as f64;

                            if let Some(ref mut wm) = self.window_manager {
                                wm.handle_mouse_motion(adj_x, adj_y);
                            }
                            if let Some(ref mut editor) = self.code_editor {
                                editor.handle_mouse_move(adj_x, adj_y);
                            }
                            if let Some(ref mut wheel) = self.color_wheel {
                                if let Some(color) = wheel.handle_mouse_move(adj_x, adj_y) {
                                    if let Some(ref mut editor) = self.code_editor {
                                        editor.update_text_color(color);
                                    }
                                }
                            }
                            self.mouse_x = x as f64;
                            self.mouse_y = y as f64;
                        }
                        Event::MouseWheel { y, .. } => {
                            if let Some(ref mut editor) = self.code_editor {
                                if editor.is_focused() {
                                    editor.add_scroll_velocity(-y as f64 * 20.0);
                                }
                            }
                        }
                        Event::TextInput { text, .. } => {
                            if let Some(ref mut editor) = self.code_editor {
                                if editor.is_focused() {
                                    for ch in text.chars() {
                                        editor.insert_char(ch);
                                    }
                                }
                            }
                        }
                        Event::KeyDown { keycode: Some(Keycode::Backspace), .. } => {
                            if let Some(ref mut editor) = self.code_editor {
                                if editor.is_focused() {
                                    editor.backspace();
                                }
                            }
                        }
                        Event::KeyDown { keycode: Some(Keycode::Return), .. }
                        | Event::KeyDown { keycode: Some(Keycode::KpEnter), .. } => {
                            if let Some(ref mut editor) = self.code_editor {
                                if editor.is_focused() {
                                    editor.insert_newline();
                                }
                            }
                        }
                        Event::KeyDown { keycode: Some(Keycode::Left), keymod, .. } => {
                            if let Some(ref mut editor) = self.code_editor {
                                if editor.is_focused() {
                                    let shift = keymod.contains(sdl3::keyboard::Mod::LSHIFTMOD)
                                        || keymod.contains(sdl3::keyboard::Mod::RSHIFTMOD);
                                    editor.move_cursor_left(shift);
                                }
                            }
                        }
                        Event::KeyDown { keycode: Some(Keycode::Right), keymod, .. } => {
                            if let Some(ref mut editor) = self.code_editor {
                                if editor.is_focused() {
                                    let shift = keymod.contains(sdl3::keyboard::Mod::LSHIFTMOD)
                                        || keymod.contains(sdl3::keyboard::Mod::RSHIFTMOD);
                                    editor.move_cursor_right(shift);
                                }
                            }
                        }
                        Event::KeyDown { keycode: Some(Keycode::Up), keymod, .. } => {
                            if let Some(ref mut editor) = self.code_editor {
                                if editor.is_focused() {
                                    let shift = keymod.contains(sdl3::keyboard::Mod::LSHIFTMOD)
                                        || keymod.contains(sdl3::keyboard::Mod::RSHIFTMOD);
                                    editor.move_cursor_up(shift);
                                }
                            }
                        }
                        Event::KeyDown { keycode: Some(Keycode::Down), keymod, .. } => {
                            if let Some(ref mut editor) = self.code_editor {
                                if editor.is_focused() {
                                    let shift = keymod.contains(sdl3::keyboard::Mod::LSHIFTMOD)
                                        || keymod.contains(sdl3::keyboard::Mod::RSHIFTMOD);
                                    editor.move_cursor_down(shift);
                                }
                            }
                        }
                        Event::KeyDown { keycode: Some(Keycode::R), .. } => {
                            let mut editing = false;
                            if let Some(ref mut editor) = self.code_editor {
                                if editor.is_focused() {
                                    editing = true;
                                }
                            }
                            if !editing {
                                if let Some(ref mut wm) = self.window_manager {
                                    wm.rotate_selected(0.1);
                                }
                            }
                        }
                        Event::KeyDown { keycode: Some(Keycode::Equals), keymod, .. }
                        | Event::KeyDown { keycode: Some(Keycode::KpPlus), keymod, .. } => {
                            #[cfg(target_os = "macos")]
                            let cmd = keymod.contains(sdl3::keyboard::Mod::LGUIMOD)
                                || keymod.contains(sdl3::keyboard::Mod::RGUIMOD);
                            #[cfg(not(target_os = "macos"))]
                            let cmd = keymod.contains(sdl3::keyboard::Mod::LCTRLMOD)
                                || keymod.contains(sdl3::keyboard::Mod::RCTRLMOD);

                            if cmd {
                                self.pixel_multiple += 1;
                                if let Some(ref mut zoom) = self.zoom_display {
                                    zoom.set_text(format!("{}x", self.pixel_multiple));
                                }
                                self.zoom_display_until = Some(Instant::now() + Duration::from_secs(1));
                                texture = texture_creator
                                    .create_texture_streaming(
                                        PixelFormat::try_from(sdl3::sys::everything::SDL_PIXELFORMAT_ARGB8888).unwrap(),
                                        self.width / self.pixel_multiple,
                                        self.height / self.pixel_multiple,
                                    )
                                    .map_err(|e| e.to_string())?;
                                texture.set_scale_mode(sdl3::render::ScaleMode::Nearest);
                            }
                        }
                        Event::KeyDown { keycode: Some(Keycode::Minus), keymod, .. }
                        | Event::KeyDown { keycode: Some(Keycode::KpMinus), keymod, .. } => {
                            #[cfg(target_os = "macos")]
                            let cmd = keymod.contains(sdl3::keyboard::Mod::LGUIMOD)
                                || keymod.contains(sdl3::keyboard::Mod::RGUIMOD);
                            #[cfg(not(target_os = "macos"))]
                            let cmd = keymod.contains(sdl3::keyboard::Mod::LCTRLMOD)
                                || keymod.contains(sdl3::keyboard::Mod::RCTRLMOD);

                            if cmd && self.pixel_multiple > 1 {
                                self.pixel_multiple -= 1;
                                if let Some(ref mut zoom) = self.zoom_display {
                                    zoom.set_text(format!("{}x", self.pixel_multiple));
                                }
                                self.zoom_display_until = Some(Instant::now() + Duration::from_secs(1));
                                texture = texture_creator
                                    .create_texture_streaming(
                                        PixelFormat::try_from(sdl3::sys::everything::SDL_PIXELFORMAT_ARGB8888).unwrap(),
                                        self.width / self.pixel_multiple,
                                        self.height / self.pixel_multiple,
                                    )
                                    .map_err(|e| e.to_string())?;
                                texture.set_scale_mode(sdl3::render::ScaleMode::Nearest);
                            }
                        }
                        Event::KeyDown { keycode: Some(Keycode::S), keymod, .. } => {
                            // Check for Cmd+S (Mac) or Ctrl+S (others)
                            #[cfg(target_os = "macos")]
                            let save_key = keymod.contains(sdl3::keyboard::Mod::LGUIMOD)
                                || keymod.contains(sdl3::keyboard::Mod::RGUIMOD);
                            #[cfg(not(target_os = "macos"))]
                            let save_key = keymod.contains(sdl3::keyboard::Mod::LCTRLMOD)
                                || keymod.contains(sdl3::keyboard::Mod::RCTRLMOD);

                            if save_key {
                                if let Some(ref mut editor) = self.code_editor {
                                    if editor.is_focused() {
                                        let _ = editor.save();
                                    }
                                }
                            }
                        }
                        _ => {}
                    }
                }

                if let (Some(wm), Some(cb)) = (&mut self.window_manager, &mut self.autonomy_checkbox) {
                    if cb.checked() {
                        wm.update_autonomy(self.mouse_x, self.mouse_y);
                    }
                }
                if let (Some(wm), Some(cb)) = (&mut self.window_manager, &mut self.render_time_checkbox) {
                    wm.set_show_render_times(cb.checked());
                }
                if let Some(ref mut editor) = self.code_editor {
                    editor.update_scroll();
                }

                // Render
                self.render_frame(&mut texture)?;

                // GPU render on top
                if let (Some(gpu), Some(wm)) = (&mut self.gpu_renderer, &mut self.window_manager) {
                    wm.render_gpu(gpu);
                }

                // Take GPU renderer out temporarily to avoid borrow issues
                if let Some(mut gpu) = self.gpu_renderer.take() {
                    // Clear previous frame data
                    self.gpu_atlases.clear();
                    self.gpu_commands.clear();

                    // GPU sends render messages to us
                    gpu.render_via(self)?;

                    // Put GPU renderer back
                    self.gpu_renderer = Some(gpu);

                    // Execute the received commands
                    self.execute_gpu_render(&mut canvas)?;
                }

                canvas.copy(&texture, None, None).map_err(|e| e.to_string())?;
                canvas.present();
            }

            Ok(())
        }

        fn render_frame(&mut self, texture: &mut sdl3::render::Texture) -> Result<(), String> {
            let query = texture.query();
            let bw = query.width as i64;
            let bh = query.height as i64;

            texture
                .with_lock(None, |buffer: &mut [u8], pitch: usize| {
                    // Clear buffer
                    for pixel in buffer.chunks_exact_mut(4) {
                        pixel[0] = 30; // B
                        pixel[1] = 30; // G
                        pixel[2] = 30; // R
                        pixel[3] = 255; // A
                    }

                    // Render window manager
                    if let Some(ref mut wm) = self.window_manager {
                        wm.render(buffer, bw, bh, pitch as i64);
                    }

                    // Render code editor
                    if let Some(ref mut editor) = self.code_editor {
                        editor.render(buffer, bw, bh, pitch as i64);
                    }

                    if let Some(ref mut wheel) = self.color_wheel {
                        wheel.render(buffer, bw, bh, pitch as i64);
                    }

                    if let Some(ref mut cb) = self.autonomy_checkbox {
                        cb.render(buffer, 800, 600, pitch as i64);
                    }
                    if let Some(ref mut cb) = self.render_time_checkbox {
                        cb.render(buffer, 800, 600, pitch as i64);
                    }

                    // Render FPS counter
                    if let Some(ref mut fps) = self.fps_counter {
                        fps.render(buffer, bw, bh, pitch as i64);
                    }

                    if let Some(ref mut zoom) = self.zoom_display {
                        if let Some(until) = self.zoom_display_until {
                            if Instant::now() <= until {
                                zoom.render(buffer, bw, bh, pitch as i64);
                            }
                        }
                    }
                })
                .map_err(|e| e.to_string())?;
            Ok(())
        }

        #[cfg(target_os = "linux")]
        fn run_linux_test(&mut self, texture: &mut sdl3::render::Texture) -> Result<(), String> {
            println!("[linux] creating test rects");

            if let Some(ref mut wm) = self.window_manager {
                wm.handle_mouse_down(50.0, 50.0);
                wm.handle_mouse_up(250.0, 150.0);
                wm.handle_mouse_down(300.0, 200.0);
                wm.handle_mouse_up(450.0, 350.0);
            }

            println!("[linux] rendering");
            let q = texture.query();
            let bw = q.width as i64;
            let bh = q.height as i64;
            let mut png_data = vec![0u8; (bw * bh * 4) as usize];
            texture
                .with_lock(None, |buffer: &mut [u8], pitch: usize| {
                    // Clear buffer
                    for pixel in buffer.chunks_exact_mut(4) {
                        pixel[0] = 30; // B
                        pixel[1] = 30; // G
                        pixel[2] = 30; // R
                        pixel[3] = 255; // A
                    }

                    // Render window manager
                    if let Some(ref mut wm) = self.window_manager {
                        wm.render(buffer, bw, bh, pitch as i64);
                    }

                    // Render code editor
                    if let Some(ref mut editor) = self.code_editor {
                        editor.render(buffer, bw, bh, pitch as i64);
                    }
                    if let Some(ref mut wheel) = self.color_wheel {
                        wheel.render(buffer, bw, bh, pitch as i64);
                    }

                    if let Some(ref mut cb) = self.autonomy_checkbox {
                        cb.render(buffer, 800, 600, pitch as i64);
                    }

                    // Render FPS counter
                    if let Some(ref mut fps) = self.fps_counter {
                        fps.render(buffer, bw, bh, pitch as i64);
                    }

                    for y in 0..bh {
                        for x in 0..bw {
                            let src = (y * pitch as i64 + x * 4) as usize;
                            let dst = (y * bw + x) as usize * 4;
                            png_data[dst] = buffer[src + 2];
                            png_data[dst + 1] = buffer[src + 1];
                            png_data[dst + 2] = buffer[src];
                            png_data[dst + 3] = buffer[src + 3];
                        }
                    }
                })
                .map_err(|e| e.to_string())?;

            println!("[linux] saving test_output.png");
            save_png("test_output.png", bw as u32, bh as u32, &png_data)?;
            println!("[linux] image saved");
            Ok(())
        }

        pub fn gpu_receive_atlas(&mut self, atlas: AtlasData) -> Result<(), String> {
            self.gpu_atlases.push(atlas);
            Ok(())
        }

        pub fn gpu_receive_command(&mut self, command: RenderCommand) -> Result<(), String> {
            self.gpu_commands.push(command);
            Ok(())
        }

        fn execute_gpu_render(&mut self, canvas: &mut sdl3::render::Canvas<sdl3::video::Window>) -> Result<(), String> {
            use sdl3::rect::Rect;
            use std::collections::HashMap;

            let texture_creator = canvas.texture_creator();
            let mut textures = HashMap::new();

            // Create textures from received atlases
            for atlas in &self.gpu_atlases {
                let mut texture = match atlas.format {
                    AtlasFormat::GrayscaleAlpha => texture_creator
                        .create_texture_static(
                            PixelFormat::try_from(sdl3::sys::everything::SDL_PIXELFORMAT_ABGR8888).unwrap(),
                            atlas.width,
                            atlas.height,
                        )
                        .map_err(|e| e.to_string())?,
                    AtlasFormat::RGBA => texture_creator
                        .create_texture_static(
                            PixelFormat::try_from(sdl3::sys::everything::SDL_PIXELFORMAT_RGBA8888).unwrap(),
                            atlas.width,
                            atlas.height,
                        )
                        .map_err(|e| e.to_string())?,
                };

                // Convert atlas data to texture format
                let rgba_data = match atlas.format {
                    AtlasFormat::GrayscaleAlpha => {
                        let mut rgba = vec![0u8; (atlas.width * atlas.height * 4) as usize];
                        for i in 0..(atlas.width * atlas.height) as usize {
                            let _gray = atlas.data[i * 2];
                            let alpha = atlas.data[i * 2 + 1];
                            rgba[i * 4] = alpha; // A
                            rgba[i * 4 + 1] = 255; // B
                            rgba[i * 4 + 2] = 255; // G
                            rgba[i * 4 + 3] = 255; // R
                        }
                        rgba
                    }
                    AtlasFormat::RGBA => atlas.data.clone(),
                };

                texture.update(None, &rgba_data, (atlas.width * 4) as usize).map_err(|e| e.to_string())?;
                textures.insert(atlas.id, texture);
            }

            // Execute received render commands
            for command in &self.gpu_commands {
                match command {
                    RenderCommand::Atlas { texture_id, src_x, src_y, src_width, src_height, dest_x, dest_y, color } => {
                        if let Some(texture) = textures.get(texture_id) {
                            let src_rect = Rect::new(*src_x as i32, *src_y as i32, *src_width, *src_height);
                            let dst_rect = Rect::new(*dest_x as i32, *dest_y as i32, *src_width, *src_height);

                            // Apply color modulation
                            canvas.set_draw_color(sdl3::pixels::Color::RGBA(
                                color.2, // R
                                color.1, // G
                                color.0, // B
                                color.3, // A
                            ));

                            canvas.copy(texture, src_rect, dst_rect).map_err(|e| e.to_string())?;
                        }
                    }
                }
            }

            Ok(())
        }
    }
});

#[cfg(target_os = "linux")]
fn save_png(path: &str, width: u32, height: u32, data: &[u8]) -> Result<(), String> {
    let file = File::create(path).map_err(|e| e.to_string())?;
    let w = BufWriter::new(file);
    let mut encoder = Encoder::new(w, width, height);
    encoder.set_color(ColorType::Rgba);
    encoder.set_depth(BitDepth::Eight);
    let mut writer = encoder.write_header().map_err(|e| e.to_string())?;
    writer.write_image_data(data).map_err(|e| e.to_string())
}<|MERGE_RESOLUTION|>--- conflicted
+++ resolved
@@ -234,8 +234,6 @@
                             let adj_x = x as f64 * scale_x / self.pixel_multiple as f64;
                             let adj_y = y as f64 * scale_y / self.pixel_multiple as f64;
 
-<<<<<<< HEAD
-=======
                             if let Some(ref mut wm) = self.window_manager {
                                 wm.handle_mouse_down(adj_x, adj_y);
                                 let hits = wm.inspect_click(adj_x, adj_y);
@@ -251,7 +249,7 @@
                                     wm.open_inspector(hits);
                                 }
                             }
->>>>>>> f19fbdad
+
                             self.mouse_x = x as f64;
                             self.mouse_y = y as f64;
                             let mut consumed = false;
