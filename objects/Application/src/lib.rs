use hotline::HotlineObject;
use sdl3::event::Event;
use sdl3::keyboard::Keycode;
use sdl3::mouse::MouseButton;
use sdl3::pixels::{Color, PixelFormat};
use std::convert::TryFrom;

use std::time::{Duration, Instant};

#[cfg(target_os = "linux")]
use png::{BitDepth, ColorType, Encoder};
#[cfg(target_os = "linux")]
use std::fs::File;
#[cfg(target_os = "linux")]
use std::io::BufWriter;

hotline::object!({
    pub struct Application {
        window_manager: Option<WindowManager>,
        code_editor: Option<CodeEditor>,
        color_wheel: Option<ColorWheel>,
        gpu_renderer: Option<GPURenderer>,
        gpu_atlases: Vec<AtlasData>,
        gpu_commands: Vec<RenderCommand>,
        fps_counter: Option<TextRenderer>,
        autonomy_checkbox: Option<Checkbox>,
        frame_times: std::collections::VecDeque<std::time::Instant>,
        last_fps_update: Option<std::time::Instant>,
        current_fps: f64,
        mouse_x: f64,
        mouse_y: f64,
        #[default(1)]
        pixel_multiple: u32,
        width: u32,
        height: u32,
        zoom_display: Option<TextRenderer>,
        zoom_display_until: Option<std::time::Instant>,
    }

    impl Application {
        pub fn initialize(&mut self) -> Result<(), String> {
            // Set up thread-local registry for proxy object creation
            // The runtime should have already loaded all libraries
            if let Some(registry) = self.get_registry() {
                hotline::set_library_registry(registry);
            } else {
                return Err("Application registry not available during initialize".into());
            }

            // Create GPU renderer
            self.gpu_renderer = Some(GPURenderer::new());

            // Create window manager
            self.window_manager = Some(WindowManager::new());
            if let Some(ref mut wm) = self.window_manager {
                wm.initialize();

                // Set up GPU rendering
                if let Some(ref mut gpu) = self.gpu_renderer {
                    wm.setup_gpu_rendering(gpu);
                }
            }

            // Create code editor
            self.code_editor = Some(CodeEditor::new());
            if let Some(ref mut editor) = self.code_editor {
                let _ = editor.open("objects/Rect/src/lib.rs");

                // Create rect for editor
                let editor_rect = Rect::new();
                let mut editor_rect_ref = editor_rect.clone();
                editor_rect_ref.initialize(400.0, 50.0, 380.0, 500.0);

                if let Some(ref mut wm) = self.window_manager {
                    wm.add_rect(editor_rect.clone());
                }
                editor.set_rect(editor_rect);
            }

            // Create color wheel
            self.color_wheel = Some(ColorWheel::new());
            if let Some(ref mut wheel) = self.color_wheel {
                let rect = Rect::new();
                let mut r_ref = rect.clone();
                r_ref.initialize(50.0, 400.0, 120.0, 120.0);
                wheel.set_rect(rect);
            }

            // Create autonomy checkbox
            self.autonomy_checkbox = Some(Checkbox::new());
            if let Some(ref mut cb) = self.autonomy_checkbox {
                let rect = Rect::new();
                let mut r_ref = rect.clone();
                r_ref.initialize(20.0, 60.0, 20.0, 20.0);
                cb.set_rect(rect);
                cb.set_label("Autonomy".to_string());
            }

            // Create FPS counter
            self.fps_counter = Some(TextRenderer::new());
            if let Some(ref mut fps) = self.fps_counter {
                fps.set_x(10.0);
                fps.set_y(10.0);
                fps.set_color((0, 255, 0, 255)); // Green color (BGRA)
                fps.set_text("FPS: 0".to_string());
            }

            // Zoom display text
            self.zoom_display = Some(TextRenderer::new());
            if let Some(ref mut zoom) = self.zoom_display {
                zoom.set_x(10.0);
                zoom.set_y(30.0);
                zoom.set_color((255, 255, 255, 255));
                zoom.set_text("1x".to_string());
            }

            // Initialize FPS tracking
            self.frame_times = std::collections::VecDeque::with_capacity(120);
            self.last_fps_update = Some(std::time::Instant::now());
            self.current_fps = 0.0;

            Ok(())
        }

        pub fn run(&mut self) -> Result<(), String> {
            let sdl_context = sdl3::init().map_err(|e| e.to_string())?;
            let video_subsystem = sdl_context.video().map_err(|e| e.to_string())?;

            let window = video_subsystem
                .window("hotline - direct calls", 800, 600)
                .position_centered()
                .high_pixel_density()
                .resizable()
                .build()
                .map_err(|e| e.to_string())?;

            let mut canvas = sdl3::render::create_renderer(window, None).map_err(|e| e.to_string())?;
            let texture_creator = canvas.texture_creator();
            let mut event_pump = sdl_context.event_pump().map_err(|e| e.to_string())?;
            video_subsystem.text_input().start(canvas.window());

            let (dw, dh) = canvas.output_size().map_err(|e| e.to_string())?;
            self.width = dw;
            self.height = dh;

            let mut texture = texture_creator
                .create_texture_streaming(
                    PixelFormat::try_from(sdl3::sys::everything::SDL_PIXELFORMAT_ARGB8888).unwrap(),
                    self.width / self.pixel_multiple,
                    self.height / self.pixel_multiple,
                )
                .map_err(|e| e.to_string())?;
            texture.set_scale_mode(sdl3::render::ScaleMode::Nearest);

            #[cfg(target_os = "linux")]
            {
                self.run_linux_test(&mut texture)?;
                return Ok(());
            }

            'running: loop {
                // Track frame time
                let now = std::time::Instant::now();
                self.frame_times.push_back(now);

                // Remove old frame times (keep last 2 seconds)
                while let Some(front) = self.frame_times.front() {
                    if now.duration_since(*front).as_secs_f64() > 2.0 {
                        self.frame_times.pop_front();
                    } else {
                        break;
                    }
                }

                // Update FPS every 100ms
                if let Some(last_update) = self.last_fps_update {
                    if now.duration_since(last_update).as_millis() >= 100 {
                        if self.frame_times.len() > 1 {
                            let duration = now.duration_since(*self.frame_times.front().unwrap()).as_secs_f64();
                            self.current_fps = (self.frame_times.len() - 1) as f64 / duration;

                            if let Some(ref mut fps) = self.fps_counter {
                                fps.set_text(format!("FPS: {:.1}", self.current_fps));
                            }
                        }
                        self.last_fps_update = Some(now);
                    }
                }

                canvas.set_draw_color(Color::RGB(0, 0, 0));
                canvas.clear();

                // Handle events
                for event in event_pump.poll_iter() {
                    match event {
                        Event::Quit { .. } | Event::KeyDown { keycode: Some(Keycode::Escape), .. } => {
                            break 'running;
                        }
                        Event::Window { win_event: sdl3::event::WindowEvent::Resized(_, _), .. }
                        | Event::Window { win_event: sdl3::event::WindowEvent::PixelSizeChanged(_, _), .. } => {
                            let (dw, dh) = canvas.window().size_in_pixels();
                            self.width = dw;
                            self.height = dh;
                            texture = texture_creator
                                .create_texture_streaming(
                                    PixelFormat::try_from(sdl3::sys::everything::SDL_PIXELFORMAT_ARGB8888).unwrap(),
                                    self.width / self.pixel_multiple,
                                    self.height / self.pixel_multiple,
                                )
                                .map_err(|e| e.to_string())?;
                            texture.set_scale_mode(sdl3::render::ScaleMode::Nearest);
                        }
                        Event::MouseButtonDown { mouse_btn: MouseButton::Left, x, y, .. } => {
                            let (win_w, win_h) = canvas.window().size();
                            let scale_x = self.width as f64 / win_w as f64;
                            let scale_y = self.height as f64 / win_h as f64;
                            let adj_x = x as f64 * scale_x / self.pixel_multiple as f64;
                            let adj_y = y as f64 * scale_y / self.pixel_multiple as f64;

                            if let Some(ref mut wm) = self.window_manager {
                                wm.handle_mouse_down(adj_x, adj_y);
                                let hits = wm.inspect_click(adj_x, adj_y);
                                if !hits.is_empty() {
                                    wm.open_inspector(hits);
                                }
                            }
                            self.mouse_x = x as f64;
                            self.mouse_y = y as f64;
                            if let Some(ref mut editor) = self.code_editor {
                                editor.handle_mouse_down(adj_x, adj_y);
<<<<<<< HEAD
                            }
                            if let Some(ref mut wheel) = self.color_wheel {
                                if let Some(color) = wheel.handle_mouse_down(adj_x, adj_y) {
                                    if let Some(ref mut editor) = self.code_editor {
                                        editor.update_text_color(color);
                                    }
                                }
                            }
                            if let Some(ref mut cb) = self.autonomy_checkbox {
                                cb.handle_mouse_down(adj_x, adj_y);
=======
>>>>>>> 1525c415
                            }
                            if let Some(ref mut wheel) = self.color_wheel {
                                if let Some(color) = wheel.handle_mouse_down(adj_x, adj_y) {
                                    if let Some(ref mut editor) = self.code_editor {
                                        editor.update_text_color(color);
                                    }
                                }
                            }
                            if let Some(ref mut cb) = self.autonomy_checkbox {
                                cb.handle_mouse_down(adj_x, adj_y);
                            }
                        }
                        Event::MouseButtonDown { mouse_btn: MouseButton::Right, x, y, .. } => {
                            let (win_w, win_h) = canvas.window().size();
                            let scale_x = self.width as f64 / win_w as f64;
                            let scale_y = self.height as f64 / win_h as f64;
                            let adj_x = x as f64 * scale_x / self.pixel_multiple as f64;
                            let adj_y = y as f64 * scale_y / self.pixel_multiple as f64;

                            if let Some(ref mut wm) = self.window_manager {
                                wm.handle_right_click(adj_x, adj_y);
                            }
                            self.mouse_x = x as f64;
                            self.mouse_y = y as f64;
                        }
                        Event::MouseButtonDown { mouse_btn: MouseButton::Right, x, y, .. } => {
                            let (win_w, win_h) = canvas.window().size();
                            let scale_x = self.width as f64 / win_w as f64;
                            let scale_y = self.height as f64 / win_h as f64;
                            let adj_x = x as f64 * scale_x / self.pixel_multiple as f64;
                            let adj_y = y as f64 * scale_y / self.pixel_multiple as f64;

                            if let Some(ref mut wm) = self.window_manager {
                                wm.handle_right_click(adj_x, adj_y);
                            }
                            self.mouse_x = x as f64;
                            self.mouse_y = y as f64;
                        }
                        Event::MouseButtonUp { mouse_btn: MouseButton::Left, x, y, .. } => {
                            let (win_w, win_h) = canvas.window().size();
                            let scale_x = self.width as f64 / win_w as f64;
                            let scale_y = self.height as f64 / win_h as f64;
                            let adj_x = x as f64 * scale_x / self.pixel_multiple as f64;
                            let adj_y = y as f64 * scale_y / self.pixel_multiple as f64;

                            if let Some(ref mut wm) = self.window_manager {
                                wm.handle_mouse_up(adj_x, adj_y);
                            }
                            if let Some(ref mut wheel) = self.color_wheel {
                                wheel.handle_mouse_up();
                            }
                            self.mouse_x = x as f64;
                            self.mouse_y = y as f64;
                        }
                        Event::MouseMotion { x, y, .. } => {
                            let (win_w, win_h) = canvas.window().size();
                            let scale_x = self.width as f64 / win_w as f64;
                            let scale_y = self.height as f64 / win_h as f64;
                            let adj_x = x as f64 * scale_x / self.pixel_multiple as f64;
                            let adj_y = y as f64 * scale_y / self.pixel_multiple as f64;

                            if let Some(ref mut wm) = self.window_manager {
                                wm.handle_mouse_motion(adj_x, adj_y);
                            }
                            if let Some(ref mut wheel) = self.color_wheel {
                                if let Some(color) = wheel.handle_mouse_move(adj_x, adj_y) {
                                    if let Some(ref mut editor) = self.code_editor {
                                        editor.update_text_color(color);
                                    }
                                }
                            }
                            self.mouse_x = x as f64;
                            self.mouse_y = y as f64;
                        }
                        Event::MouseWheel { y, .. } => {
                            if let Some(ref mut editor) = self.code_editor {
                                if editor.is_focused() {
                                    editor.scroll_by(-y as f64 * 20.0);
                                }
                            }
                        }
                        Event::TextInput { text, .. } => {
                            if let Some(ref mut editor) = self.code_editor {
                                if editor.is_focused() {
                                    for ch in text.chars() {
                                        editor.insert_char(ch);
                                    }
                                }
                            }
                        }
                        Event::KeyDown { keycode: Some(Keycode::Backspace), .. } => {
                            if let Some(ref mut editor) = self.code_editor {
                                if editor.is_focused() {
                                    editor.backspace();
                                }
                            }
                        }
<<<<<<< HEAD
                        Event::KeyDown { keycode: Some(Keycode::Left), keymod, .. } => {
                            if let Some(ref mut editor) = self.code_editor {
                                if editor.is_focused() {
                                    let shift = keymod.contains(sdl3::keyboard::Mod::LSHIFTMOD)
                                        || keymod.contains(sdl3::keyboard::Mod::RSHIFTMOD);
                                    editor.move_cursor_left(shift);
                                }
                            }
                        }
                        Event::KeyDown { keycode: Some(Keycode::Right), keymod, .. } => {
                            if let Some(ref mut editor) = self.code_editor {
                                if editor.is_focused() {
                                    let shift = keymod.contains(sdl3::keyboard::Mod::LSHIFTMOD)
                                        || keymod.contains(sdl3::keyboard::Mod::RSHIFTMOD);
                                    editor.move_cursor_right(shift);
                                }
                            }
                        }
                        Event::KeyDown { keycode: Some(Keycode::Up), keymod, .. } => {
                            if let Some(ref mut editor) = self.code_editor {
                                if editor.is_focused() {
                                    let shift = keymod.contains(sdl3::keyboard::Mod::LSHIFTMOD)
                                        || keymod.contains(sdl3::keyboard::Mod::RSHIFTMOD);
                                    editor.move_cursor_up(shift);
                                }
                            }
                        }
                        Event::KeyDown { keycode: Some(Keycode::Down), keymod, .. } => {
                            if let Some(ref mut editor) = self.code_editor {
                                if editor.is_focused() {
                                    let shift = keymod.contains(sdl3::keyboard::Mod::LSHIFTMOD)
                                        || keymod.contains(sdl3::keyboard::Mod::RSHIFTMOD);
                                    editor.move_cursor_down(shift);
                                }
                            }
                        }
=======
>>>>>>> 1525c415
                        Event::KeyDown { keycode: Some(Keycode::R), .. } => {
                            if let Some(ref mut wm) = self.window_manager {
                                wm.rotate_selected(0.1);
                            }
                        }
                        Event::KeyDown { keycode: Some(Keycode::Equals), keymod, .. }
                        | Event::KeyDown { keycode: Some(Keycode::KpPlus), keymod, .. } => {
                            #[cfg(target_os = "macos")]
                            let cmd = keymod.contains(sdl3::keyboard::Mod::LGUIMOD)
                                || keymod.contains(sdl3::keyboard::Mod::RGUIMOD);
                            #[cfg(not(target_os = "macos"))]
                            let cmd = keymod.contains(sdl3::keyboard::Mod::LCTRLMOD)
                                || keymod.contains(sdl3::keyboard::Mod::RCTRLMOD);

                            if cmd {
                                self.pixel_multiple += 1;
                                if let Some(ref mut zoom) = self.zoom_display {
                                    zoom.set_text(format!("{}x", self.pixel_multiple));
                                }
                                self.zoom_display_until = Some(Instant::now() + Duration::from_secs(1));
                                texture = texture_creator
                                    .create_texture_streaming(
                                        PixelFormat::try_from(sdl3::sys::everything::SDL_PIXELFORMAT_ARGB8888).unwrap(),
                                        self.width / self.pixel_multiple,
                                        self.height / self.pixel_multiple,
                                    )
                                    .map_err(|e| e.to_string())?;
                                texture.set_scale_mode(sdl3::render::ScaleMode::Nearest);
                            }
                        }
                        Event::KeyDown { keycode: Some(Keycode::Minus), keymod, .. }
                        | Event::KeyDown { keycode: Some(Keycode::KpMinus), keymod, .. } => {
                            #[cfg(target_os = "macos")]
                            let cmd = keymod.contains(sdl3::keyboard::Mod::LGUIMOD)
                                || keymod.contains(sdl3::keyboard::Mod::RGUIMOD);
                            #[cfg(not(target_os = "macos"))]
                            let cmd = keymod.contains(sdl3::keyboard::Mod::LCTRLMOD)
                                || keymod.contains(sdl3::keyboard::Mod::RCTRLMOD);

                            if cmd && self.pixel_multiple > 1 {
                                self.pixel_multiple -= 1;
                                if let Some(ref mut zoom) = self.zoom_display {
                                    zoom.set_text(format!("{}x", self.pixel_multiple));
                                }
                                self.zoom_display_until = Some(Instant::now() + Duration::from_secs(1));
                                texture = texture_creator
                                    .create_texture_streaming(
                                        PixelFormat::try_from(sdl3::sys::everything::SDL_PIXELFORMAT_ARGB8888).unwrap(),
                                        self.width / self.pixel_multiple,
                                        self.height / self.pixel_multiple,
                                    )
                                    .map_err(|e| e.to_string())?;
                                texture.set_scale_mode(sdl3::render::ScaleMode::Nearest);
                            }
                        }
                        Event::KeyDown { keycode: Some(Keycode::S), keymod, .. } => {
                            // Check for Cmd+S (Mac) or Ctrl+S (others)
                            #[cfg(target_os = "macos")]
                            let save_key = keymod.contains(sdl3::keyboard::Mod::LGUIMOD)
                                || keymod.contains(sdl3::keyboard::Mod::RGUIMOD);
                            #[cfg(not(target_os = "macos"))]
                            let save_key = keymod.contains(sdl3::keyboard::Mod::LCTRLMOD)
                                || keymod.contains(sdl3::keyboard::Mod::RCTRLMOD);

                            if save_key {
                                if let Some(ref mut editor) = self.code_editor {
                                    if editor.is_focused() {
                                        let _ = editor.save();
                                    }
                                }
                            }
                        }
                        _ => {}
                    }
                }

                if let (Some(wm), Some(cb)) = (&mut self.window_manager, &mut self.autonomy_checkbox) {
                    if cb.checked() {
                        wm.update_autonomy(self.mouse_x, self.mouse_y);
                    }
                }

                // Render
                self.render_frame(&mut texture)?;

                // GPU render on top
                if let (Some(gpu), Some(wm)) = (&mut self.gpu_renderer, &mut self.window_manager) {
                    wm.render_gpu(gpu);
                }

                // Take GPU renderer out temporarily to avoid borrow issues
                if let Some(mut gpu) = self.gpu_renderer.take() {
                    // Clear previous frame data
                    self.gpu_atlases.clear();
                    self.gpu_commands.clear();

                    // GPU sends render messages to us
                    gpu.render_via(self)?;

                    // Put GPU renderer back
                    self.gpu_renderer = Some(gpu);

                    // Execute the received commands
                    self.execute_gpu_render(&mut canvas)?;
                }

                canvas.copy(&texture, None, None).map_err(|e| e.to_string())?;
                canvas.present();
            }

            Ok(())
        }

        fn render_frame(&mut self, texture: &mut sdl3::render::Texture) -> Result<(), String> {
            let query = texture.query();
            let bw = query.width as i64;
            let bh = query.height as i64;

            texture
                .with_lock(None, |buffer: &mut [u8], pitch: usize| {
                    // Clear buffer
                    for pixel in buffer.chunks_exact_mut(4) {
                        pixel[0] = 30; // B
                        pixel[1] = 30; // G
                        pixel[2] = 30; // R
                        pixel[3] = 255; // A
                    }

                    // Render window manager
                    if let Some(ref mut wm) = self.window_manager {
                        wm.render(buffer, bw, bh, pitch as i64);
                    }

                    // Render code editor
                    if let Some(ref mut editor) = self.code_editor {
                        editor.render(buffer, bw, bh, pitch as i64);
                    }

                    if let Some(ref mut wheel) = self.color_wheel {
                        wheel.render(buffer, bw, bh, pitch as i64);
                    }

                    if let Some(ref mut cb) = self.autonomy_checkbox {
                        cb.render(buffer, 800, 600, pitch as i64);
                    }

                    // Render FPS counter
                    if let Some(ref mut fps) = self.fps_counter {
                        fps.render(buffer, bw, bh, pitch as i64);
                    }

                    if let Some(ref mut zoom) = self.zoom_display {
                        if let Some(until) = self.zoom_display_until {
                            if Instant::now() <= until {
                                zoom.render(buffer, bw, bh, pitch as i64);
                            }
                        }
                    }
                })
                .map_err(|e| e.to_string())?;
            Ok(())
        }

        #[cfg(target_os = "linux")]
        fn run_linux_test(&mut self, texture: &mut sdl3::render::Texture) -> Result<(), String> {
            println!("[linux] creating test rects");

            if let Some(ref mut wm) = self.window_manager {
                wm.handle_mouse_down(50.0, 50.0);
                wm.handle_mouse_up(250.0, 150.0);
                wm.handle_mouse_down(300.0, 200.0);
                wm.handle_mouse_up(450.0, 350.0);
            }

            println!("[linux] rendering");
            let q = texture.query();
            let bw = q.width as i64;
            let bh = q.height as i64;
            let mut png_data = vec![0u8; (bw * bh * 4) as usize];
            texture
                .with_lock(None, |buffer: &mut [u8], pitch: usize| {
                    // Clear buffer
                    for pixel in buffer.chunks_exact_mut(4) {
                        pixel[0] = 30; // B
                        pixel[1] = 30; // G
                        pixel[2] = 30; // R
                        pixel[3] = 255; // A
                    }

                    // Render window manager
                    if let Some(ref mut wm) = self.window_manager {
                        wm.render(buffer, bw, bh, pitch as i64);
                    }

                    // Render code editor
                    if let Some(ref mut editor) = self.code_editor {
                        editor.render(buffer, bw, bh, pitch as i64);
                    }
                    if let Some(ref mut wheel) = self.color_wheel {
                        wheel.render(buffer, bw, bh, pitch as i64);
                    }

                    if let Some(ref mut cb) = self.autonomy_checkbox {
                        cb.render(buffer, 800, 600, pitch as i64);
                    }

                    // Render FPS counter
                    if let Some(ref mut fps) = self.fps_counter {
                        fps.render(buffer, bw, bh, pitch as i64);
                    }

                    for y in 0..bh {
                        for x in 0..bw {
                            let src = (y * pitch as i64 + x * 4) as usize;
                            let dst = (y * bw + x) as usize * 4;
                            png_data[dst] = buffer[src + 2];
                            png_data[dst + 1] = buffer[src + 1];
                            png_data[dst + 2] = buffer[src];
                            png_data[dst + 3] = buffer[src + 3];
                        }
                    }
                })
                .map_err(|e| e.to_string())?;

            println!("[linux] saving test_output.png");
            save_png("test_output.png", bw as u32, bh as u32, &png_data)?;
            println!("[linux] image saved");
            Ok(())
        }

        pub fn gpu_receive_atlas(&mut self, atlas: AtlasData) -> Result<(), String> {
            self.gpu_atlases.push(atlas);
            Ok(())
        }

        pub fn gpu_receive_command(&mut self, command: RenderCommand) -> Result<(), String> {
            self.gpu_commands.push(command);
            Ok(())
        }

        fn execute_gpu_render(&mut self, canvas: &mut sdl3::render::Canvas<sdl3::video::Window>) -> Result<(), String> {
            use sdl3::rect::Rect;
            use std::collections::HashMap;

            let texture_creator = canvas.texture_creator();
            let mut textures = HashMap::new();

            // Create textures from received atlases
            for atlas in &self.gpu_atlases {
                let mut texture = match atlas.format {
                    AtlasFormat::GrayscaleAlpha => texture_creator
                        .create_texture_static(
                            PixelFormat::try_from(sdl3::sys::everything::SDL_PIXELFORMAT_ABGR8888).unwrap(),
                            atlas.width,
                            atlas.height,
                        )
                        .map_err(|e| e.to_string())?,
                    AtlasFormat::RGBA => texture_creator
                        .create_texture_static(
                            PixelFormat::try_from(sdl3::sys::everything::SDL_PIXELFORMAT_RGBA8888).unwrap(),
                            atlas.width,
                            atlas.height,
                        )
                        .map_err(|e| e.to_string())?,
                };

                // Convert atlas data to texture format
                let rgba_data = match atlas.format {
                    AtlasFormat::GrayscaleAlpha => {
                        let mut rgba = vec![0u8; (atlas.width * atlas.height * 4) as usize];
                        for i in 0..(atlas.width * atlas.height) as usize {
                            let _gray = atlas.data[i * 2];
                            let alpha = atlas.data[i * 2 + 1];
                            rgba[i * 4] = alpha; // A
                            rgba[i * 4 + 1] = 255; // B
                            rgba[i * 4 + 2] = 255; // G
                            rgba[i * 4 + 3] = 255; // R
                        }
                        rgba
                    }
                    AtlasFormat::RGBA => atlas.data.clone(),
                };

                texture.update(None, &rgba_data, (atlas.width * 4) as usize).map_err(|e| e.to_string())?;
                textures.insert(atlas.id, texture);
            }

            // Execute received render commands
            for command in &self.gpu_commands {
                match command {
                    RenderCommand::Atlas { texture_id, src_x, src_y, src_width, src_height, dest_x, dest_y, color } => {
                        if let Some(texture) = textures.get(texture_id) {
                            let src_rect = Rect::new(*src_x as i32, *src_y as i32, *src_width, *src_height);
                            let dst_rect = Rect::new(*dest_x as i32, *dest_y as i32, *src_width, *src_height);

                            // Apply color modulation
                            canvas.set_draw_color(sdl3::pixels::Color::RGBA(
                                color.2, // R
                                color.1, // G
                                color.0, // B
                                color.3, // A
                            ));

                            canvas.copy(texture, src_rect, dst_rect).map_err(|e| e.to_string())?;
                        }
                    }
                }
            }

            Ok(())
        }
    }
});

#[cfg(target_os = "linux")]
fn save_png(path: &str, width: u32, height: u32, data: &[u8]) -> Result<(), String> {
    let file = File::create(path).map_err(|e| e.to_string())?;
    let w = BufWriter::new(file);
    let mut encoder = Encoder::new(w, width, height);
    encoder.set_color(ColorType::Rgba);
    encoder.set_depth(BitDepth::Eight);
    let mut writer = encoder.write_header().map_err(|e| e.to_string())?;
    writer.write_image_data(data).map_err(|e| e.to_string())
}<|MERGE_RESOLUTION|>--- conflicted
+++ resolved
@@ -228,19 +228,6 @@
                             self.mouse_y = y as f64;
                             if let Some(ref mut editor) = self.code_editor {
                                 editor.handle_mouse_down(adj_x, adj_y);
-<<<<<<< HEAD
-                            }
-                            if let Some(ref mut wheel) = self.color_wheel {
-                                if let Some(color) = wheel.handle_mouse_down(adj_x, adj_y) {
-                                    if let Some(ref mut editor) = self.code_editor {
-                                        editor.update_text_color(color);
-                                    }
-                                }
-                            }
-                            if let Some(ref mut cb) = self.autonomy_checkbox {
-                                cb.handle_mouse_down(adj_x, adj_y);
-=======
->>>>>>> 1525c415
                             }
                             if let Some(ref mut wheel) = self.color_wheel {
                                 if let Some(color) = wheel.handle_mouse_down(adj_x, adj_y) {
@@ -338,7 +325,6 @@
                                 }
                             }
                         }
-<<<<<<< HEAD
                         Event::KeyDown { keycode: Some(Keycode::Left), keymod, .. } => {
                             if let Some(ref mut editor) = self.code_editor {
                                 if editor.is_focused() {
@@ -375,8 +361,6 @@
                                 }
                             }
                         }
-=======
->>>>>>> 1525c415
                         Event::KeyDown { keycode: Some(Keycode::R), .. } => {
                             if let Some(ref mut wm) = self.window_manager {
                                 wm.rotate_selected(0.1);
