use hotline::HotlineObject;
use sdl3::event::Event;
use sdl3::keyboard::Keycode;
use sdl3::mouse::MouseButton;
use sdl3::pixels::{Color, PixelFormat};
use std::convert::TryFrom;

use std::time::{Duration, Instant};

#[cfg(target_os = "linux")]
use png::{BitDepth, ColorType, Encoder};
#[cfg(target_os = "linux")]
use std::fs::File;
#[cfg(target_os = "linux")]
use std::io::BufWriter;

hotline::object!({
    pub struct Application {
        window_manager: Option<WindowManager>,
        code_editor: Option<CodeEditor>,
        color_wheel: Option<ColorWheel>,
        gpu_renderer: Option<GPURenderer>,
        gpu_atlases: Vec<AtlasData>,
        gpu_commands: Vec<RenderCommand>,
        fps_counter: Option<TextRenderer>,
        autonomy_checkbox: Option<Checkbox>,
        frame_times: std::collections::VecDeque<std::time::Instant>,
        last_fps_update: Option<std::time::Instant>,
        current_fps: f64,
        mouse_x: f64,
        mouse_y: f64,
        #[default(1)]
        pixel_multiple: u32,
        width: u32,
        height: u32,
        zoom_display: Option<TextRenderer>,
        zoom_display_until: Option<std::time::Instant>,
    }

    impl Application {
        pub fn initialize(&mut self) -> Result<(), String> {
            // Set up thread-local registry for proxy object creation
            // The runtime should have already loaded all libraries
            if let Some(registry) = self.get_registry() {
                hotline::set_library_registry(registry);
            } else {
                return Err("Application registry not available during initialize".into());
            }

            // Create GPU renderer
            self.gpu_renderer = Some(GPURenderer::new());

            // Create window manager
            self.window_manager = Some(WindowManager::new());
            if let Some(ref mut wm) = self.window_manager {
                wm.initialize();

                // Set up GPU rendering
                if let Some(ref mut gpu) = self.gpu_renderer {
                    wm.setup_gpu_rendering(gpu);
                }
            }

            // Create code editor
            self.code_editor = Some(CodeEditor::new());
            if let Some(ref mut editor) = self.code_editor {
                let _ = editor.open("objects/Rect/src/lib.rs");

                // Create rect for editor
                let editor_rect = Rect::new();
                let mut editor_rect_ref = editor_rect.clone();
                editor_rect_ref.initialize(400.0, 50.0, 380.0, 500.0);

                if let Some(ref mut wm) = self.window_manager {
                    wm.add_rect(editor_rect.clone());
                }
                editor.set_rect(editor_rect);
            }

            // Create color wheel
            self.color_wheel = Some(ColorWheel::new());
            if let Some(ref mut wheel) = self.color_wheel {
                let rect = Rect::new();
                let mut r_ref = rect.clone();
                r_ref.initialize(50.0, 400.0, 120.0, 120.0);
                wheel.set_rect(rect);
            }

            // Create autonomy checkbox
            self.autonomy_checkbox = Some(Checkbox::new());
            if let Some(ref mut cb) = self.autonomy_checkbox {
                let rect = Rect::new();
                let mut r_ref = rect.clone();
                r_ref.initialize(20.0, 60.0, 20.0, 20.0);
                cb.set_rect(rect);
                cb.set_label("Autonomy".to_string());
            }

            // Create FPS counter
            self.fps_counter = Some(TextRenderer::new());
            if let Some(ref mut fps) = self.fps_counter {
                fps.set_x(10.0);
                fps.set_y(10.0);
                fps.set_color((0, 255, 0, 255)); // Green color (BGRA)
                fps.set_text("FPS: 0".to_string());
            }

            // Zoom display text
            self.zoom_display = Some(TextRenderer::new());
            if let Some(ref mut zoom) = self.zoom_display {
                zoom.set_x(10.0);
                zoom.set_y(30.0);
                zoom.set_color((255, 255, 255, 255));
                zoom.set_text("1x".to_string());
            }

            // Initialize FPS tracking
            self.frame_times = std::collections::VecDeque::with_capacity(120);
            self.last_fps_update = Some(std::time::Instant::now());
            self.current_fps = 0.0;

            Ok(())
        }

        pub fn run(&mut self) -> Result<(), String> {
            let sdl_context = sdl3::init().map_err(|e| e.to_string())?;
            let video_subsystem = sdl_context.video().map_err(|e| e.to_string())?;

            let window = video_subsystem
                .window("hotline - direct calls", 800, 600)
                .position_centered()
                .high_pixel_density()
                .resizable()
                .build()
                .map_err(|e| e.to_string())?;

            let mut canvas = sdl3::render::create_renderer(window, None).map_err(|e| e.to_string())?;
            let texture_creator = canvas.texture_creator();
            let mut event_pump = sdl_context.event_pump().map_err(|e| e.to_string())?;
            video_subsystem.text_input().start(canvas.window());

            let (dw, dh) = canvas.output_size().map_err(|e| e.to_string())?;
            self.width = dw;
            self.height = dh;

            let mut texture = texture_creator
                .create_texture_streaming(
                    PixelFormat::try_from(sdl3::sys::everything::SDL_PIXELFORMAT_ARGB8888).unwrap(),
                    self.width / self.pixel_multiple,
                    self.height / self.pixel_multiple,
                )
                .map_err(|e| e.to_string())?;
            texture.set_scale_mode(sdl3::render::ScaleMode::Nearest);

            #[cfg(target_os = "linux")]
            {
                self.run_linux_test(&mut texture)?;
                return Ok(());
            }

            'running: loop {
                // Track frame time
                let now = std::time::Instant::now();
                self.frame_times.push_back(now);

                // Remove old frame times (keep last 2 seconds)
                while let Some(front) = self.frame_times.front() {
                    if now.duration_since(*front).as_secs_f64() > 2.0 {
                        self.frame_times.pop_front();
                    } else {
                        break;
                    }
                }

                // Update FPS every 100ms
                if let Some(last_update) = self.last_fps_update {
                    if now.duration_since(last_update).as_millis() >= 100 {
                        if self.frame_times.len() > 1 {
                            let duration = now.duration_since(*self.frame_times.front().unwrap()).as_secs_f64();
                            self.current_fps = (self.frame_times.len() - 1) as f64 / duration;

                            if let Some(ref mut fps) = self.fps_counter {
                                fps.set_text(format!("FPS: {:.1}", self.current_fps));
                            }
                        }
                        self.last_fps_update = Some(now);
                    }
                }

                canvas.set_draw_color(Color::RGB(0, 0, 0));
                canvas.clear();

                // Handle events
                for event in event_pump.poll_iter() {
                    match event {
                        Event::Quit { .. } | Event::KeyDown { keycode: Some(Keycode::Escape), .. } => {
                            break 'running;
                        }
                        Event::Window { win_event: sdl3::event::WindowEvent::Resized(_, _), .. }
                        | Event::Window { win_event: sdl3::event::WindowEvent::PixelSizeChanged(_, _), .. } => {
                            let (dw, dh) = canvas.window().size_in_pixels();
                            self.width = dw;
                            self.height = dh;
                            texture = texture_creator
                                .create_texture_streaming(
                                    PixelFormat::try_from(sdl3::sys::everything::SDL_PIXELFORMAT_ARGB8888).unwrap(),
                                    self.width / self.pixel_multiple,
                                    self.height / self.pixel_multiple,
                                )
                                .map_err(|e| e.to_string())?;
                            texture.set_scale_mode(sdl3::render::ScaleMode::Nearest);
                        }
                        Event::MouseButtonDown { mouse_btn: MouseButton::Left, x, y, .. } => {
                            let (win_w, win_h) = canvas.window().size();
                            let scale_x = self.width as f64 / win_w as f64;
                            let scale_y = self.height as f64 / win_h as f64;
                            let adj_x = x as f64 * scale_x / self.pixel_multiple as f64;
                            let adj_y = y as f64 * scale_y / self.pixel_multiple as f64;

                            if let Some(ref mut wm) = self.window_manager {
                                wm.handle_mouse_down(adj_x, adj_y);
                                let hits = wm.inspect_click(adj_x, adj_y);
                                if !hits.is_empty() {
                                    wm.open_inspector(hits);
                                }
                            }
                            self.mouse_x = x as f64;
                            self.mouse_y = y as f64;
                            if let Some(ref mut editor) = self.code_editor {
                                editor.handle_mouse_down(adj_x, adj_y);
                            }
                            if let Some(ref mut wheel) = self.color_wheel {
                                if let Some(color) = wheel.handle_mouse_down(adj_x, adj_y) {
                                    if let Some(ref mut editor) = self.code_editor {
                                        editor.update_text_color(color);
                                    }
                                }
                            }
                            if let Some(ref mut cb) = self.autonomy_checkbox {
<<<<<<< HEAD
                                cb.handle_mouse_down(x as f64, y as f64);
=======
                                cb.handle_mouse_down(adj_x, adj_y);
>>>>>>> e818521d
                            }
                        }
                        Event::MouseButtonDown { mouse_btn: MouseButton::Right, x, y, .. } => {
                            let (win_w, win_h) = canvas.window().size();
                            let scale_x = self.width as f64 / win_w as f64;
                            let scale_y = self.height as f64 / win_h as f64;
                            let adj_x = x as f64 * scale_x / self.pixel_multiple as f64;
                            let adj_y = y as f64 * scale_y / self.pixel_multiple as f64;

                            if let Some(ref mut wm) = self.window_manager {
                                wm.handle_right_click(adj_x, adj_y);
                            }
                            self.mouse_x = x as f64;
                            self.mouse_y = y as f64;
                        }
                        Event::MouseButtonUp { mouse_btn: MouseButton::Left, x, y, .. } => {
                            let (win_w, win_h) = canvas.window().size();
                            let scale_x = self.width as f64 / win_w as f64;
                            let scale_y = self.height as f64 / win_h as f64;
                            let adj_x = x as f64 * scale_x / self.pixel_multiple as f64;
                            let adj_y = y as f64 * scale_y / self.pixel_multiple as f64;

                            if let Some(ref mut wm) = self.window_manager {
                                wm.handle_mouse_up(adj_x, adj_y);
                            }
                            if let Some(ref mut wheel) = self.color_wheel {
                                wheel.handle_mouse_up();
                            }
                            self.mouse_x = x as f64;
                            self.mouse_y = y as f64;
                        }
                        Event::MouseMotion { x, y, .. } => {
                            let (win_w, win_h) = canvas.window().size();
                            let scale_x = self.width as f64 / win_w as f64;
                            let scale_y = self.height as f64 / win_h as f64;
                            let adj_x = x as f64 * scale_x / self.pixel_multiple as f64;
                            let adj_y = y as f64 * scale_y / self.pixel_multiple as f64;

                            if let Some(ref mut wm) = self.window_manager {
                                wm.handle_mouse_motion(adj_x, adj_y);
                            }
                            if let Some(ref mut wheel) = self.color_wheel {
                                if let Some(color) = wheel.handle_mouse_move(adj_x, adj_y) {
                                    if let Some(ref mut editor) = self.code_editor {
                                        editor.update_text_color(color);
                                    }
                                }
                            }
                            self.mouse_x = x as f64;
                            self.mouse_y = y as f64;
                        }
                        Event::MouseWheel { y, .. } => {
                            if let Some(ref mut editor) = self.code_editor {
                                if editor.is_focused() {
                                    editor.scroll_by(-y as f64 * 20.0);
                                }
                            }
                        }
                        Event::TextInput { text, .. } => {
                            if let Some(ref mut editor) = self.code_editor {
                                if editor.is_focused() {
                                    for ch in text.chars() {
                                        editor.insert_char(ch);
                                    }
                                }
                            }
                        }
                        Event::KeyDown { keycode: Some(Keycode::Backspace), .. } => {
                            if let Some(ref mut editor) = self.code_editor {
                                if editor.is_focused() {
                                    editor.backspace();
                                }
                            }
                        }
                        Event::KeyDown { keycode: Some(Keycode::R), .. } => {
                            if let Some(ref mut wm) = self.window_manager {
                                wm.rotate_selected(0.1);
                            }
                        }
                        Event::KeyDown { keycode: Some(Keycode::Equals), keymod, .. }
                        | Event::KeyDown { keycode: Some(Keycode::KpPlus), keymod, .. } => {
                            #[cfg(target_os = "macos")]
                            let cmd = keymod.contains(sdl3::keyboard::Mod::LGUIMOD)
                                || keymod.contains(sdl3::keyboard::Mod::RGUIMOD);
                            #[cfg(not(target_os = "macos"))]
                            let cmd = keymod.contains(sdl3::keyboard::Mod::LCTRLMOD)
                                || keymod.contains(sdl3::keyboard::Mod::RCTRLMOD);

                            if cmd {
                                self.pixel_multiple += 1;
                                if let Some(ref mut zoom) = self.zoom_display {
                                    zoom.set_text(format!("{}x", self.pixel_multiple));
                                }
                                self.zoom_display_until = Some(Instant::now() + Duration::from_secs(1));
                                texture = texture_creator
                                    .create_texture_streaming(
                                        PixelFormat::try_from(sdl3::sys::everything::SDL_PIXELFORMAT_ARGB8888).unwrap(),
                                        self.width / self.pixel_multiple,
                                        self.height / self.pixel_multiple,
                                    )
                                    .map_err(|e| e.to_string())?;
                                texture.set_scale_mode(sdl3::render::ScaleMode::Nearest);
                            }
                        }
                        Event::KeyDown { keycode: Some(Keycode::Minus), keymod, .. }
                        | Event::KeyDown { keycode: Some(Keycode::KpMinus), keymod, .. } => {
                            #[cfg(target_os = "macos")]
                            let cmd = keymod.contains(sdl3::keyboard::Mod::LGUIMOD)
                                || keymod.contains(sdl3::keyboard::Mod::RGUIMOD);
                            #[cfg(not(target_os = "macos"))]
                            let cmd = keymod.contains(sdl3::keyboard::Mod::LCTRLMOD)
                                || keymod.contains(sdl3::keyboard::Mod::RCTRLMOD);

                            if cmd && self.pixel_multiple > 1 {
                                self.pixel_multiple -= 1;
                                if let Some(ref mut zoom) = self.zoom_display {
                                    zoom.set_text(format!("{}x", self.pixel_multiple));
                                }
                                self.zoom_display_until = Some(Instant::now() + Duration::from_secs(1));
                                texture = texture_creator
                                    .create_texture_streaming(
                                        PixelFormat::try_from(sdl3::sys::everything::SDL_PIXELFORMAT_ARGB8888).unwrap(),
                                        self.width / self.pixel_multiple,
                                        self.height / self.pixel_multiple,
                                    )
                                    .map_err(|e| e.to_string())?;
                                texture.set_scale_mode(sdl3::render::ScaleMode::Nearest);
                            }
                        }
                        Event::KeyDown { keycode: Some(Keycode::S), keymod, .. } => {
                            // Check for Cmd+S (Mac) or Ctrl+S (others)
                            #[cfg(target_os = "macos")]
                            let save_key = keymod.contains(sdl3::keyboard::Mod::LGUIMOD)
                                || keymod.contains(sdl3::keyboard::Mod::RGUIMOD);
                            #[cfg(not(target_os = "macos"))]
                            let save_key = keymod.contains(sdl3::keyboard::Mod::LCTRLMOD)
                                || keymod.contains(sdl3::keyboard::Mod::RCTRLMOD);

                            if save_key {
                                if let Some(ref mut editor) = self.code_editor {
                                    if editor.is_focused() {
                                        let _ = editor.save();
                                    }
                                }
                            }
                        }
                        _ => {}
                    }
                }

                if let (Some(wm), Some(cb)) = (&mut self.window_manager, &mut self.autonomy_checkbox) {
                    if cb.checked() {
                        wm.update_autonomy(self.mouse_x, self.mouse_y);
                    }
                }

                // Render
                self.render_frame(&mut texture)?;

                // GPU render on top
                if let (Some(gpu), Some(wm)) = (&mut self.gpu_renderer, &mut self.window_manager) {
                    wm.render_gpu(gpu);
                }

                // Take GPU renderer out temporarily to avoid borrow issues
                if let Some(mut gpu) = self.gpu_renderer.take() {
                    // Clear previous frame data
                    self.gpu_atlases.clear();
                    self.gpu_commands.clear();

                    // GPU sends render messages to us
                    gpu.render_via(self)?;

                    // Put GPU renderer back
                    self.gpu_renderer = Some(gpu);

                    // Execute the received commands
                    self.execute_gpu_render(&mut canvas)?;
                }

                canvas.copy(&texture, None, None).map_err(|e| e.to_string())?;
                canvas.present();
            }

            Ok(())
        }

        fn render_frame(&mut self, texture: &mut sdl3::render::Texture) -> Result<(), String> {
            let query = texture.query();
            let bw = query.width as i64;
            let bh = query.height as i64;

            texture
                .with_lock(None, |buffer: &mut [u8], pitch: usize| {
                    // Clear buffer
                    for pixel in buffer.chunks_exact_mut(4) {
                        pixel[0] = 30; // B
                        pixel[1] = 30; // G
                        pixel[2] = 30; // R
                        pixel[3] = 255; // A
                    }

                    // Render window manager
                    if let Some(ref mut wm) = self.window_manager {
                        wm.render(buffer, bw, bh, pitch as i64);
                    }

                    // Render code editor
                    if let Some(ref mut editor) = self.code_editor {
                        editor.render(buffer, bw, bh, pitch as i64);
                    }

                    if let Some(ref mut wheel) = self.color_wheel {
                        wheel.render(buffer, bw, bh, pitch as i64);
                    }

<<<<<<< HEAD
                if let Some(ref mut cb) = self.autonomy_checkbox {
                    cb.render(buffer, 800, 600, pitch as i64);
                }

                // Render FPS counter
                if let Some(ref mut fps) = self.fps_counter {
                    fps.render(buffer, bw, bh, pitch as i64);
                }
=======
                    if let Some(ref mut cb) = self.autonomy_checkbox {
                        cb.render(buffer, 800, 600, pitch as i64);
                    }

                    // Render FPS counter
                    if let Some(ref mut fps) = self.fps_counter {
                        fps.render(buffer, bw, bh, pitch as i64);
                    }
>>>>>>> e818521d

                    if let Some(ref mut zoom) = self.zoom_display {
                        if let Some(until) = self.zoom_display_until {
                            if Instant::now() <= until {
                                zoom.render(buffer, bw, bh, pitch as i64);
                            }
                        }
                    }
                })
                .map_err(|e| e.to_string())?;
            Ok(())
        }

        #[cfg(target_os = "linux")]
        fn run_linux_test(&mut self, texture: &mut sdl3::render::Texture) -> Result<(), String> {
            println!("[linux] creating test rects");

            if let Some(ref mut wm) = self.window_manager {
                wm.handle_mouse_down(50.0, 50.0);
                wm.handle_mouse_up(250.0, 150.0);
                wm.handle_mouse_down(300.0, 200.0);
                wm.handle_mouse_up(450.0, 350.0);
            }

            println!("[linux] rendering");
            let q = texture.query();
            let bw = q.width as i64;
            let bh = q.height as i64;
            let mut png_data = vec![0u8; (bw * bh * 4) as usize];
            texture
                .with_lock(None, |buffer: &mut [u8], pitch: usize| {
                    // Clear buffer
                    for pixel in buffer.chunks_exact_mut(4) {
                        pixel[0] = 30; // B
                        pixel[1] = 30; // G
                        pixel[2] = 30; // R
                        pixel[3] = 255; // A
                    }

                    // Render window manager
                    if let Some(ref mut wm) = self.window_manager {
                        wm.render(buffer, bw, bh, pitch as i64);
                    }

                    // Render code editor
                    if let Some(ref mut editor) = self.code_editor {
                        editor.render(buffer, bw, bh, pitch as i64);
                    }
                    if let Some(ref mut wheel) = self.color_wheel {
                        wheel.render(buffer, bw, bh, pitch as i64);
                    }

<<<<<<< HEAD
                if let Some(ref mut cb) = self.autonomy_checkbox {
                    cb.render(buffer, 800, 600, pitch as i64);
                }

                // Render FPS counter
                if let Some(ref mut fps) = self.fps_counter {
                    fps.render(buffer, bw, bh, pitch as i64);
                }
=======
                    if let Some(ref mut cb) = self.autonomy_checkbox {
                        cb.render(buffer, 800, 600, pitch as i64);
                    }
>>>>>>> e818521d

                    // Render FPS counter
                    if let Some(ref mut fps) = self.fps_counter {
                        fps.render(buffer, bw, bh, pitch as i64);
                    }

                    for y in 0..bh {
                        for x in 0..bw {
                            let src = (y * pitch as i64 + x * 4) as usize;
                            let dst = (y * bw + x) as usize * 4;
                            png_data[dst] = buffer[src + 2];
                            png_data[dst + 1] = buffer[src + 1];
                            png_data[dst + 2] = buffer[src];
                            png_data[dst + 3] = buffer[src + 3];
                        }
                    }
                })
                .map_err(|e| e.to_string())?;

            println!("[linux] saving test_output.png");
            save_png("test_output.png", bw as u32, bh as u32, &png_data)?;
            println!("[linux] image saved");
            Ok(())
        }

        pub fn gpu_receive_atlas(&mut self, atlas: AtlasData) -> Result<(), String> {
            self.gpu_atlases.push(atlas);
            Ok(())
        }

        pub fn gpu_receive_command(&mut self, command: RenderCommand) -> Result<(), String> {
            self.gpu_commands.push(command);
            Ok(())
        }

        fn execute_gpu_render(&mut self, canvas: &mut sdl3::render::Canvas<sdl3::video::Window>) -> Result<(), String> {
            use sdl3::rect::Rect;
            use std::collections::HashMap;

            let texture_creator = canvas.texture_creator();
            let mut textures = HashMap::new();

            // Create textures from received atlases
            for atlas in &self.gpu_atlases {
                let mut texture = match atlas.format {
                    AtlasFormat::GrayscaleAlpha => texture_creator
                        .create_texture_static(
                            PixelFormat::try_from(sdl3::sys::everything::SDL_PIXELFORMAT_ABGR8888).unwrap(),
                            atlas.width,
                            atlas.height,
                        )
                        .map_err(|e| e.to_string())?,
                    AtlasFormat::RGBA => texture_creator
                        .create_texture_static(
                            PixelFormat::try_from(sdl3::sys::everything::SDL_PIXELFORMAT_RGBA8888).unwrap(),
                            atlas.width,
                            atlas.height,
                        )
                        .map_err(|e| e.to_string())?,
                };

                // Convert atlas data to texture format
                let rgba_data = match atlas.format {
                    AtlasFormat::GrayscaleAlpha => {
                        let mut rgba = vec![0u8; (atlas.width * atlas.height * 4) as usize];
                        for i in 0..(atlas.width * atlas.height) as usize {
                            let _gray = atlas.data[i * 2];
                            let alpha = atlas.data[i * 2 + 1];
                            rgba[i * 4] = alpha; // A
                            rgba[i * 4 + 1] = 255; // B
                            rgba[i * 4 + 2] = 255; // G
                            rgba[i * 4 + 3] = 255; // R
                        }
                        rgba
                    }
                    AtlasFormat::RGBA => atlas.data.clone(),
                };

                texture.update(None, &rgba_data, (atlas.width * 4) as usize).map_err(|e| e.to_string())?;
                textures.insert(atlas.id, texture);
            }

            // Execute received render commands
            for command in &self.gpu_commands {
                match command {
                    RenderCommand::Atlas { texture_id, src_x, src_y, src_width, src_height, dest_x, dest_y, color } => {
                        if let Some(texture) = textures.get(texture_id) {
                            let src_rect = Rect::new(*src_x as i32, *src_y as i32, *src_width, *src_height);
                            let dst_rect = Rect::new(*dest_x as i32, *dest_y as i32, *src_width, *src_height);

                            // Apply color modulation
                            canvas.set_draw_color(sdl3::pixels::Color::RGBA(
                                color.2, // R
                                color.1, // G
                                color.0, // B
                                color.3, // A
                            ));

                            canvas.copy(texture, src_rect, dst_rect).map_err(|e| e.to_string())?;
                        }
                    }
                }
            }

            Ok(())
        }
    }
});

#[cfg(target_os = "linux")]
fn save_png(path: &str, width: u32, height: u32, data: &[u8]) -> Result<(), String> {
    let file = File::create(path).map_err(|e| e.to_string())?;
    let w = BufWriter::new(file);
    let mut encoder = Encoder::new(w, width, height);
    encoder.set_color(ColorType::Rgba);
    encoder.set_depth(BitDepth::Eight);
    let mut writer = encoder.write_header().map_err(|e| e.to_string())?;
    writer.write_image_data(data).map_err(|e| e.to_string())
}<|MERGE_RESOLUTION|>--- conflicted
+++ resolved
@@ -237,11 +237,7 @@
                                 }
                             }
                             if let Some(ref mut cb) = self.autonomy_checkbox {
-<<<<<<< HEAD
-                                cb.handle_mouse_down(x as f64, y as f64);
-=======
                                 cb.handle_mouse_down(adj_x, adj_y);
->>>>>>> e818521d
                             }
                         }
                         Event::MouseButtonDown { mouse_btn: MouseButton::Right, x, y, .. } => {
@@ -458,16 +454,6 @@
                         wheel.render(buffer, bw, bh, pitch as i64);
                     }
 
-<<<<<<< HEAD
-                if let Some(ref mut cb) = self.autonomy_checkbox {
-                    cb.render(buffer, 800, 600, pitch as i64);
-                }
-
-                // Render FPS counter
-                if let Some(ref mut fps) = self.fps_counter {
-                    fps.render(buffer, bw, bh, pitch as i64);
-                }
-=======
                     if let Some(ref mut cb) = self.autonomy_checkbox {
                         cb.render(buffer, 800, 600, pitch as i64);
                     }
@@ -476,7 +462,6 @@
                     if let Some(ref mut fps) = self.fps_counter {
                         fps.render(buffer, bw, bh, pitch as i64);
                     }
->>>>>>> e818521d
 
                     if let Some(ref mut zoom) = self.zoom_display {
                         if let Some(until) = self.zoom_display_until {
@@ -529,20 +514,9 @@
                         wheel.render(buffer, bw, bh, pitch as i64);
                     }
 
-<<<<<<< HEAD
-                if let Some(ref mut cb) = self.autonomy_checkbox {
-                    cb.render(buffer, 800, 600, pitch as i64);
-                }
-
-                // Render FPS counter
-                if let Some(ref mut fps) = self.fps_counter {
-                    fps.render(buffer, bw, bh, pitch as i64);
-                }
-=======
                     if let Some(ref mut cb) = self.autonomy_checkbox {
                         cb.render(buffer, 800, 600, pitch as i64);
                     }
->>>>>>> e818521d
 
                     // Render FPS counter
                     if let Some(ref mut fps) = self.fps_counter {
